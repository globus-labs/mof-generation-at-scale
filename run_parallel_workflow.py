"""An example of the workflow which runs all aspects of MOF generation in parallel"""
from functools import partial, update_wrapper
from subprocess import Popen
from argparse import ArgumentParser
from dataclasses import asdict
from datetime import datetime, UTC
from platform import node
from pathlib import Path
import logging
import hashlib
import json
import sys

from proxystore.connectors.redis import RedisConnector
from proxystore.store import Store, register_store
from pymongo import MongoClient
from rdkit import RDLogger
from openbabel import openbabel as ob
from more_itertools import batched, make_decorator
from colmena.task_server.parsl import ParslTaskServer
from colmena.queue.redis import RedisQueues

from mofa.db import initialize_database
from mofa.assembly.assemble import assemble_many
from mofa.assembly.validate import process_ligands
from mofa.finetune.difflinker import DiffLinkerCurriculum
from mofa.generator import run_generator, train_generator
from mofa.model import NodeDescription, LigandTemplate
from mofa.selection.dft import DFTSelector
from mofa.selection.md import MDSelector
from mofa.simulation.cp2k import CP2KRunner, compute_partial_charges
from mofa.simulation.mace import MACERunner
from mofa.simulation.raspa.graspa_sycl import GRASPASyclRunner
from mofa.steering import GeneratorConfig, TrainingConfig, MOFAThinker, SimulationConfig
from mofa.hpc.colmena import DiffLinkerInference
<<<<<<< HEAD
from mofa.hpc.config import LocalConfig, HPCConfig
from mofa.utils.config import load_variable
from tests.test_steering import hpc_config
=======
from mofa.hpc.config import configs as hpc_configs, HPCConfig
>>>>>>> 6261a9ce

RDLogger.DisableLog('rdApp.*')
ob.obErrorLog.SetOutputLevel(0)

if __name__ == "__main__":
    # Make the argument parser
    parser = ArgumentParser()
    parser.add_argument('--simulation-budget', type=int, help='Number of simulations to submit before exiting')

    group = parser.add_argument_group(title='MOF Settings', description='Options related to the MOF type being generated')
    group.add_argument('--node-path', required=True, help='Path to a node record')

    group = parser.add_argument_group(title='Generator Settings', description='Options related to how the generation is performed')
    group.add_argument('--ligand-templates', required=True, nargs='+',
                       help='Path to YAML files containing a description of the ligands to be created')
    group.add_argument('--generator-path', required=True,
                       help='Path to the PyTorch files describing model architecture and weights')
    group.add_argument('--molecule-sizes', nargs='+', type=int, default=list(range(6, 21)),
                       help='Sizes of molecules we should generate')
    group.add_argument('--num-samples', type=int, default=16, help='Number of molecules to generate at each size')
    group.add_argument('--gen-batch-size', type=int, default=16, help='Number of ligands to stream per batch')

    group = parser.add_argument_group('Retraining Settings', description='How often to retain, what to train on, etc')
    group.add_argument('--generator-config-path', required=True, help='Path to the generator training configuration')
    group.add_argument('--retrain-freq', type=int, default=8, help='Trigger retraining after these many successful computations')
    group.add_argument('--maximum-train-size', type=int, default=4096, help='Maximum number of MOFs to use for retraining')
    group.add_argument('--num-epochs', type=int, default=128, help='Number of training epochs')
    group.add_argument('--best-fraction', type=float, default=0.5, help='What percentile of MOFs to include in training')
    group.add_argument('--maximum-strain', type=float, default=0.5, help='Maximum strain allowed MOF used in training set')

    group = parser.add_argument_group(title='Assembly Settings', description='Options related to MOF assembly')
    group.add_argument('--max-assemble-attempts', default=100,
                       help='Maximum number of attempts to create a MOF')
    group.add_argument('--minimum-ligand-pool', type=int, default=4, help='Minimum number of ligands before MOF assembly')

    group = parser.add_argument_group(title='Simulation Settings Settings', description='Options related to property calculations')
    group.add_argument('--mace-model-path', required=True, help='Path to the MACE model, compiled for LAMPS')
    group.add_argument('--md-timesteps', default=3000, help='Number of timesteps per run of the MACE MD simulation', type=int)
    group.add_argument('--md-timesteps-max', default=20000, help='Maximum number of timesteps to run for any MD simulation', type=int)
    group.add_argument('--md-snapshots-freq', default=1000, help='How frequently to write timesteps', type=int)
    group.add_argument('--retain-lammps', action='store_true', help='Keep LAMMPS output files after it finishes')
    group.add_argument('--dft-opt-steps', default=8, help='Maximum number of DFT optimization steps', type=int)
    group.add_argument('--raspa-timesteps', default=100000, help='Number of timesteps for GCMC computation', type=int)

    group = parser.add_argument_group(title='Compute Settings', description='Compute environment configuration')
    group.add_argument('--lammps-on-ramdisk', action='store_true', help='Write LAMMPS outputs to a RAM Disk')
    group.add_argument('--compute-config', default='local', help='Configuration for the HPC system. Use either "local" for single node, '
                                                                 'or provide the path to a config file containing the config')
    group.add_argument('--ai-fraction', default=0.1, type=float, help='Fraction of workers devoted to AI tasks')
    group.add_argument('--dft-fraction', default=0.1, type=float, help='Fraction of workers devoted to DFT tasks')
    group.add_argument('--redis-host', default=node(), help='Host for the Redis server')
    group.add_argument('--proxy-threshold', default=10000, type=int, help='Size threshold to use proxystore for data (bytes)')

    group = parser.add_argument_group(title='Selector Settings', description='Control how simulation tasks are selected')
    group.add_argument('--md-new-fraction', default=0.5, help='How frequently to start MD on a new MOF')

    args = parser.parse_args()

    # Load the example MOF
    # TODO (wardlt): Use Pydantic for JSON I/O
    node_template = NodeDescription(**json.loads(Path(args.node_path).read_text()))

    # Make the run directory
    run_params = args.__dict__.copy()
<<<<<<< HEAD
    start_time = datetime.now(UTC)
=======
    start_time = datetime.now()
>>>>>>> 6261a9ce
    params_hash = hashlib.sha256(json.dumps(run_params).encode()).hexdigest()[:6]
    run_dir = Path('run') / f'parallel-{args.compute_config}-{start_time.strftime("%d%b%y%H%M%S")}-{params_hash}'
    run_dir.mkdir(parents=True)

    # Open a proxystore with Redis
    store = Store(name='redis', connector=RedisConnector(hostname=args.redis_host, port=6379), metrics=True)
    register_store(store)

    # Configure to a use Redis queue, which allows streaming results form other nodes
    queues = RedisQueues(
        hostname=args.redis_host,
        topics=['generation', 'lammps', 'cp2k', 'training', 'assembly'],
        proxystore_name='redis',
        proxystore_threshold=args.proxy_threshold
    )

    # Load the ligand descriptions
    templates = []
    for path in args.ligand_templates:
        template = LigandTemplate.from_yaml(path)
        templates.append(template)

    # Load the HPC configuration
<<<<<<< HEAD
    if args.compute_config == 'local':
        hpc_config = LocalConfig()
    else:
        hpc_config = load_variable(args.compute_config, 'hpc_config')
=======
    hpc_config: HPCConfig = hpc_configs[args.compute_config]()
>>>>>>> 6261a9ce
    hpc_config.ai_fraction = args.ai_fraction
    hpc_config.dft_fraction = args.dft_fraction
    hpc_config.run_dir = run_dir

    # Make the Parsl configuration
    config = hpc_config.make_parsl_config()
    with (run_dir / 'compute-config.json').open('w') as fp:
        json.dump(asdict(hpc_config), fp)

    # Launch MongoDB as a subprocess
    mongo_dir = run_dir / 'db'
    mongo_dir.mkdir(parents=True)
    mongo_proc = Popen(
        f'mongod --wiredTigerCacheSizeGB 4 --dbpath {mongo_dir.absolute()} --logpath {(run_dir / "mongo.log").absolute()}'.split(),
        stderr=(run_dir / 'mongo.err').open('w')
    )
    mongo_client = MongoClient()
    mongo_coll = initialize_database(mongo_client)

    # Make the generator settings and the function
    generator = GeneratorConfig(
        generator_path=args.generator_path,
        atom_counts=args.molecule_sizes,
        templates=templates,
        min_ligand_candidates=args.minimum_ligand_pool
    )
    gen_func = partial(run_generator, n_samples=args.num_samples, device=hpc_config.torch_device)
    gen_func = make_decorator(batched)(args.gen_batch_size)(gen_func)  # Wraps gen_func in a decorator in one line
    update_wrapper(gen_func, run_generator)
    gen_method = DiffLinkerInference(
        function=gen_func,
        name='run_generator',
        store_return_value=True,
        streaming_queue=queues,
        store=store
    )

    # Make the training function
    trainer = TrainingConfig(
        num_epochs=args.num_epochs,
        curriculum=DiffLinkerCurriculum(
            max_size=args.maximum_train_size,
            collection=mongo_coll,
            min_strain_counts=args.retrain_freq,
            max_strain=args.maximum_strain,
            min_gas_counts=args.retrain_freq,
        )
    )
    train_func = partial(train_generator,
                         config_path=args.generator_config_path,
                         num_epochs=trainer.num_epochs,
                         device=hpc_config.torch_device,
                         node_list=hpc_config.training_nodes)
    update_wrapper(train_func, train_generator)

    # Make the LAMMPS function
    lmp_runner = MACERunner(lammps_cmd=hpc_config.lammps_cmd,
                            model_path=Path(args.mace_model_path).absolute(),
                            run_dir=Path('/dev/shm/lmp_run' if args.lammps_on_ramdisk else run_dir / 'lmp_run'),
                            delete_finished=args.lammps_on_ramdisk)
    md_fun = partial(lmp_runner.run_molecular_dynamics, report_frequency=args.md_snapshots_freq)
    update_wrapper(md_fun, lmp_runner.run_molecular_dynamics)
    sim_config = SimulationConfig(md_length=args.md_timesteps, md_report=args.md_snapshots_freq)

    md_opt_fun = partial(lmp_runner.run_optimization, steps=1024, fmax=0.5)
    md_opt_fun.__name__ = 'run_optimization_ff'

    md_selector = MDSelector(
        collection=mongo_coll,
        new_fraction=args.md_new_fraction,
        max_strain=args.maximum_strain,
        maximum_steps=args.md_timesteps_max
    )

    # Make the CP2K function
    cp2k_runner = CP2KRunner(
        cp2k_invocation=hpc_config.cp2k_cmd,
        run_dir=run_dir / 'cp2k-runs'
    )
    cp2k_fun = partial(cp2k_runner.run_optimization, steps=args.dft_opt_steps)  # Optimizes starting from assembled structure
    update_wrapper(cp2k_fun, cp2k_runner.run_optimization)

<<<<<<< HEAD
    # Make the RASPA function
    raspa_runner = hpc_config.make_raspa_runner()
    raspa_fun = partial(raspa_runner.run_GCMC_single, timesteps=args.raspa_timesteps)
    update_wrapper(raspa_fun, raspa_runner.run_GCMC_single)
=======
    dft_selector = DFTSelector(
        collection=mongo_coll,
        max_strain=args.maximum_strain
    )
>>>>>>> 6261a9ce

    # Make the RASPA function
    raspa_runner = GRASPASyclRunner(
        raspa_command=hpc_config.graspa_cmd,
        run_dir=Path('/tmp/' if args.lammps_on_ramdisk else run_dir) / 'raspa_run',
        delete_finished=args.lammps_on_ramdisk
    )
    raspa_fun = partial(raspa_runner.run_gcmc,
                        adsorbate='CO2',
                        temperature=298,
                        pressure=1e4,
                        n_cycle=args.raspa_timesteps)
    update_wrapper(raspa_fun, raspa_runner.run_gcmc)

    # Make the thinker
    thinker = MOFAThinker(queues,
                          collection=mongo_coll,  # Connect to a local service
                          hpc_config=hpc_config,
                          generator_config=generator,
                          trainer_config=trainer,
                          simulation_config=sim_config,
                          simulation_budget=args.simulation_budget,
                          dft_selector=dft_selector,
                          md_selector=md_selector,
                          node_template=node_template,
                          out_dir=run_dir)

    # Turn on logging
    my_logger = logging.getLogger('main')
    handlers = [logging.StreamHandler(sys.stdout), logging.FileHandler(run_dir / 'run.log')]
    for logger in [my_logger, thinker.logger]:
        for handler in handlers:
            handler.setFormatter(logging.Formatter('%(asctime)s - %(name)s - %(levelname)s - %(message)s'))
            logger.addHandler(handler)
        logger.setLevel(logging.INFO)
    my_logger.info(f'Running job in {run_dir} on {hpc_config.num_workers} workers')

    # Save the run parameters to disk
    (run_dir / 'params.json').write_text(json.dumps(run_params))

    # Launch the thinker and task server
    doer = ParslTaskServer(
        methods=[
            (gen_method, {'executors': hpc_config.inference_executors}),
            (train_func, {'executors': hpc_config.train_executors}),
            (md_fun, {'executors': hpc_config.lammps_executors}),
            (md_opt_fun, {'executors': hpc_config.lammps_executors}),
            (cp2k_fun, {'executors': hpc_config.cp2k_executors}),
            (compute_partial_charges, {'executors': hpc_config.helper_executors}),
            (process_ligands, {'executors': hpc_config.helper_executors}),
            (raspa_fun, {'executors': hpc_config.raspa_executors}),
            (assemble_many, {'executors': hpc_config.helper_executors})
        ],
        queues=queues,
        config=config
    )

    # Launch the utilization logging
    log_dir = run_dir / 'logs'
    log_dir.mkdir(parents=True)
    util_proc = hpc_config.launch_monitor_process(log_dir.absolute())
    if util_proc.poll() is not None:
        raise ValueError('Monitor process failed to run!')
    my_logger.info(f'Launched monitoring process. pid={util_proc.pid}')

    try:
        doer.start()
        my_logger.info(f'Running parsl. pid={doer.pid}')

        with thinker:  # Opens the output files
            thinker.run()
    finally:
        queues.send_kill_signal()

        # Kill the services launched during workflow
        util_proc.terminate()
        mongo_proc.terminate()
        mongo_proc.poll()

        # Close the proxy store
        store.close()<|MERGE_RESOLUTION|>--- conflicted
+++ resolved
@@ -3,7 +3,7 @@
 from subprocess import Popen
 from argparse import ArgumentParser
 from dataclasses import asdict
-from datetime import datetime, UTC
+from datetime import datetime
 from platform import node
 from pathlib import Path
 import logging
@@ -30,16 +30,10 @@
 from mofa.selection.md import MDSelector
 from mofa.simulation.cp2k import CP2KRunner, compute_partial_charges
 from mofa.simulation.mace import MACERunner
-from mofa.simulation.raspa.graspa_sycl import GRASPASyclRunner
 from mofa.steering import GeneratorConfig, TrainingConfig, MOFAThinker, SimulationConfig
 from mofa.hpc.colmena import DiffLinkerInference
-<<<<<<< HEAD
-from mofa.hpc.config import LocalConfig, HPCConfig
+from mofa.hpc.config import LocalConfig
 from mofa.utils.config import load_variable
-from tests.test_steering import hpc_config
-=======
-from mofa.hpc.config import configs as hpc_configs, HPCConfig
->>>>>>> 6261a9ce
 
 RDLogger.DisableLog('rdApp.*')
 ob.obErrorLog.SetOutputLevel(0)
@@ -104,11 +98,7 @@
 
     # Make the run directory
     run_params = args.__dict__.copy()
-<<<<<<< HEAD
-    start_time = datetime.now(UTC)
-=======
     start_time = datetime.now()
->>>>>>> 6261a9ce
     params_hash = hashlib.sha256(json.dumps(run_params).encode()).hexdigest()[:6]
     run_dir = Path('run') / f'parallel-{args.compute_config}-{start_time.strftime("%d%b%y%H%M%S")}-{params_hash}'
     run_dir.mkdir(parents=True)
@@ -132,20 +122,15 @@
         templates.append(template)
 
     # Load the HPC configuration
-<<<<<<< HEAD
     if args.compute_config == 'local':
         hpc_config = LocalConfig()
     else:
         hpc_config = load_variable(args.compute_config, 'hpc_config')
-=======
-    hpc_config: HPCConfig = hpc_configs[args.compute_config]()
->>>>>>> 6261a9ce
     hpc_config.ai_fraction = args.ai_fraction
     hpc_config.dft_fraction = args.dft_fraction
-    hpc_config.run_dir = run_dir
 
     # Make the Parsl configuration
-    config = hpc_config.make_parsl_config()
+    config = hpc_config.make_parsl_config(run_dir)
     with (run_dir / 'compute-config.json').open('w') as fp:
         json.dump(asdict(hpc_config), fp)
 
@@ -222,24 +207,13 @@
     cp2k_fun = partial(cp2k_runner.run_optimization, steps=args.dft_opt_steps)  # Optimizes starting from assembled structure
     update_wrapper(cp2k_fun, cp2k_runner.run_optimization)
 
-<<<<<<< HEAD
-    # Make the RASPA function
-    raspa_runner = hpc_config.make_raspa_runner()
-    raspa_fun = partial(raspa_runner.run_GCMC_single, timesteps=args.raspa_timesteps)
-    update_wrapper(raspa_fun, raspa_runner.run_GCMC_single)
-=======
     dft_selector = DFTSelector(
         collection=mongo_coll,
         max_strain=args.maximum_strain
     )
->>>>>>> 6261a9ce
 
     # Make the RASPA function
-    raspa_runner = GRASPASyclRunner(
-        raspa_command=hpc_config.graspa_cmd,
-        run_dir=Path('/tmp/' if args.lammps_on_ramdisk else run_dir) / 'raspa_run',
-        delete_finished=args.lammps_on_ramdisk
-    )
+    raspa_runner = hpc_config.make_raspa_runner()
     raspa_fun = partial(raspa_runner.run_gcmc,
                         adsorbate='CO2',
                         temperature=298,
