--- conflicted
+++ resolved
@@ -425,11 +425,7 @@
                 record['md_trajectory'] = {}
                 examples.append(MOFRecord(**record))
             if (len(examples) == 0 or len(examples) == last_train_size) and len(examples) < self.trainer_config.maximum_train_size:
-<<<<<<< HEAD
                 self.logger.info(f'The number of training examples for {sort_field} with strain below {self.trainer_config.maximum_strain:.2f} ({len(examples)} is the same '
-=======
-                self.logger.info(f'The number of training examples for {sort_field} with strain below {self.trainer_config.maximum_strain:.2f} is the same '
->>>>>>> 86319dda
                                  f'as the last time we trained DiffLinker ({last_train_size}). Waiting for more data')
                 self.start_train.clear()
                 self.start_train.wait()
