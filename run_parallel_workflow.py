"""An example of the workflow which runs all aspects of MOF generation in parallel"""
from contextlib import AbstractContextManager
from functools import partial, update_wrapper, cached_property
from subprocess import Popen
from typing import TextIO
from csv import DictWriter
from argparse import ArgumentParser
from dataclasses import dataclass, asdict
from collections import defaultdict
from itertools import product
from datetime import datetime
from collections import deque
from queue import Queue, Empty
from platform import node
from random import shuffle, choice
from pathlib import Path
from threading import Event, Lock
import logging
import hashlib
import json
import sys

import pymongo
from proxystore.connectors.redis import RedisConnector
from proxystore.store import Store, register_store
from rdkit import RDLogger
from openbabel import openbabel as ob
from pymongo import MongoClient
from pymongo.collection import Collection
from more_itertools import batched, make_decorator
from colmena.models import Result
from colmena.task_server.parsl import ParslTaskServer
from colmena.queue import ColmenaQueues
from colmena.queue.redis import RedisQueues
from colmena.thinker import BaseThinker, result_processor, task_submitter, ResourceCounter, event_responder, agent

from mofa.assembly.assemble import assemble_mof
from mofa.assembly.validate import process_ligands
from mofa.generator import run_generator, train_generator
from mofa.model import MOFRecord, NodeDescription, LigandTemplate, LigandDescription
from mofa.scoring.geometry import LatticeParameterChange
from mofa.simulation.cp2k import CP2KRunner, compute_partial_charges
from mofa.simulation.lammps import LAMMPSRunner
from mofa.utils.conversions import write_to_string
from mofa.hpc.colmena import DiffLinkerInference
from mofa import db as mofadb
from mofa.hpc.config import configs as hpc_configs, HPCConfig

RDLogger.DisableLog('rdApp.*')
ob.obErrorLog.SetOutputLevel(0)


@dataclass
class GeneratorConfig:
    """Configuration for the generation tasks"""

    generator_path: Path
    """Path to the DiffLinker model"""
    templates: list[LigandTemplate]
    """The templates being generated"""
    atom_counts: list[int]
    """Number of atoms within a linker to generate"""
    min_ligand_candidates: int
    """Minimum number of candidates of each anchor needed before assembling MOFs"""

    @cached_property
    def anchor_types(self) -> set[str]:
        return set(x.anchor_type for x in self.templates)


@dataclass
class TrainingConfig:
    """Configuration for retraining tasks"""

    num_epochs: int
    """Number of epochs to use for training"""
    retrain_freq: int
    """Trigger retraining after these many computations have completed successfully"""
    maximum_train_size: int
    """How many of the top MOFs to train on"""
    best_fraction: float
    """Percentile of top MOFs to include in training set"""


class MOFAThinker(BaseThinker, AbstractContextManager):
    """Thinker which schedules MOF generation and testing"""

    mof_queue: deque[MOFRecord]
    """Priority queue of MOFs to be evaluated"""
    ligand_assembly_queue: dict[str, deque[LigandDescription]]
    """Queue of the latest ligands to be generated for each type"""
    generate_queue: deque[tuple[int, int]]
    """Queue used to ensure we generate equal numbers of each type of ligand"""

    def __init__(self,
                 queues: ColmenaQueues,
                 out_dir: Path,
                 hpc_config: HPCConfig,
                 simulation_budget: int,
                 generator_config: GeneratorConfig,
                 trainer_config: TrainingConfig,
                 node_template: NodeDescription):
        if hpc_config.num_workers < 2:
            raise ValueError(f'There must be at least two workers. Supplied: {hpc_config}')
        super().__init__(queues, ResourceCounter(hpc_config.num_workers, task_types=['generation', 'lammps', 'cp2k']))
        self.generator_config = generator_config
        self.trainer_config = trainer_config
        self.node_template = node_template
        self.out_dir = out_dir
        self.simulations_left = simulation_budget
        self.hpc_config = hpc_config

        # Set up the queues
        self.mof_queue = deque(maxlen=200)  # Starts empty

        self.generate_queue = deque()  # Starts with one of each task (ligand, size)
        tasks = list(product(range(len(generator_config.templates)), generator_config.atom_counts))
        shuffle(tasks)
        self.generate_queue.extend(tasks)

        self.ligand_process_queue: Queue[Result] = Queue()  # Ligands ready to be stored in queues
        self.ligand_assembly_queue = defaultdict(lambda: deque(maxlen=200))  # Starts empty

        self.post_md_queue: Queue[Result] = Queue()  # Holds MD results ready to be stored

        # Database of completed MOFs
        self.database: dict[str, MOFRecord] = {}

        # Set aside one GPU for generation
        self.rec.reallocate(None, 'generation', self.hpc_config.num_ai_workers)
        self.rec.reallocate(None, 'lammps', self.hpc_config.num_lammps_workers)
        self.rec.reallocate(None, 'cp2k', self.hpc_config.num_cp2k_workers)

        # Settings associated with MOF assembly
        self.mofs_per_call = hpc_config.num_lammps_workers + 4
        self.make_mofs = Event()  # Signal that we need new MOFs
        self.mofs_available = Event()  # Signal that new MOFs are done

        # Settings related for training
        self.start_train = Event()
        self.num_completed = 0  # Number of MOFs which have finished training
        self.model_iteration = 0  # Which version of the model we used for generating a ligand

        # Settings related to scheduling CP2K
        self.cp2k_ready = Event()
        self.cp2k_ran = set()

        # Connect to MongoDB
        self.mongo_client = MongoClient()
        self.collection: Collection = mofadb.initialize_database(self.mongo_client)

        # Output files
        self._output_files: dict[str, Path | TextIO] = {}
        self.generate_write_lock: Lock = Lock()  # Two threads write to the same generation output
        for name in ['generation-results', 'simulation-results', 'training-results']:
            self._output_files[name] = run_dir / f'{name}.json'

    def __enter__(self):
        """Open the output files"""
        for name, path in self._output_files.items():
            self._output_files[name] = open(path, 'w')

    def __exit__(self, exc_type, exc_val, exc_tb):
        for obj in self._output_files.values():
            obj.close()

    @task_submitter(task_type='generation')
    def submit_generation(self):
        """Submit MOF generation tasks when resources are available"""

        ligand_id, size = self.generate_queue.popleft()
        ligand = self.generator_config.templates[ligand_id]
        self.queues.send_inputs(
            input_kwargs={'model': self.generator_config.generator_path, 'templates': [ligand], 'n_atoms': size},
            topic='generation',
            method='run_generator',
            task_info={
                'task': (ligand_id, size),
                'model_version': self.model_iteration
            }
        )
        self.generate_queue.append((ligand_id, size))  # Push this generation task back on the queue
        self.logger.info(f'Requested more samples of type={ligand.anchor_type} size={size}')

    @result_processor(topic='generation')
    def store_generation(self, result: Result):
        """Receive generated ligands, append to the generation queue """

        # Lookup task information
        ligand_id, size = result.task_info['task']
        anchor_type = self.generator_config.templates[ligand_id].anchor_type

        # The generation topic includes both the generator and process functions
        self.logger.info(f'Generator task type={result.method} for anchor_type={anchor_type} size={size} finished')
        if result.method == 'run_generator':
            # Start a new task
            self.rec.release('generation')
            with self.generate_write_lock:
                print(result.json(exclude={'inputs', 'value'}), file=self._output_files['generation-results'], flush=False)
        elif result.method == 'process_ligands':
            # Process them asynchronously
            self.ligand_process_queue.put(result)

        if not result.success:
            self.logger.warning(f'Generation task failed: {result.failure_info.exception}\nStack: {result.failure_info.traceback}')

<<<<<<< HEAD
=======
        print(result.json(exclude={'inputs', 'value'}), file=self._output_files['generation-results'], flush=True)

>>>>>>> f1acd7f5
    @agent()
    def process_ligands(self):
        """Store ligands to disk and process queues"""

        while not (self.done.is_set() and self.queues.wait_until_done(timeout=0.01)):
            # Wait for a result
            try:
                result = self.ligand_process_queue.get(block=True, timeout=1)
            except Empty:
                continue

            # Lookup task information
            ligand_id, size = result.task_info['task']
            model_version = result.task_info['model_version']
            anchor_type = self.generator_config.templates[ligand_id].anchor_type

            # Put ligands in the assembly queue
            valid_ligands, all_records = result.value
            self.logger.info(f'Received {len(all_records)} {anchor_type} ligands of size {size} from model v{model_version}, '
                             f'{len(valid_ligands)} ({len(valid_ligands) / len(all_records) * 100:.1f}%) are valid. '
                             f'Processing backlog: {self.ligand_process_queue.qsize()}')
            result.task_info['process_done'] = datetime.now().timestamp()  # TODO (wardlt): exalearn/colmena#135

            self.ligand_assembly_queue[anchor_type].extend(valid_ligands)  # Shoves old ligands out of the deque
            self.logger.info(f'Current length of {anchor_type} queue: {len(self.ligand_assembly_queue[anchor_type])}')

            # Signal that we're ready for more MOFs
            if len(valid_ligands) > 0:
                self.make_mofs.set()

            # Add the model version to the ligand identity
            for record in all_records:
                record['model_version'] = model_version

            # Store the generated ligands
            record_file = self.out_dir / 'all_ligands.csv'
            first_write = not record_file.is_file()

            with record_file.open('a') as fp:
                writer = DictWriter(fp, all_records[0].keys())
                if first_write:
                    writer.writeheader()
                writer.writerows(all_records)

            # Write the result file
            with self.generate_write_lock:
                print(result.json(exclude={'inputs', 'value'}), file=self._output_files['generation-results'], flush=False)

    @event_responder(event_name='make_mofs')
    def assemble_new_mofs(self):
        """Pull from the list of ligands and create MOFs. Runs when new MOFs are available"""

        # Check that we have enough ligands to start assembly
        for anchor_type in self.generator_config.anchor_types:
            have = len(self.ligand_assembly_queue[anchor_type])
            if have < self.generator_config.min_ligand_candidates:
                self.logger.info(f'Too few candidate for anchor_type={anchor_type}. have={have}, need={self.generator_config.min_ligand_candidates}')
                return

        # Make a certain number of attempts
        num_added = 0
        attempts_remaining = self.mofs_per_call * 4
        while num_added < self.mofs_per_call and attempts_remaining > 0:
            attempts_remaining -= 1

            # Get a sample of ligands
            ligand_choices = {}
            requirements = {'COO': 2, 'cyano': 1}  # TODO (wardlt): Do not hard code this
            for anchor_type, count in requirements.items():
                ligand_choices[anchor_type] = [choice(self.ligand_assembly_queue[anchor_type])] * count

            # Attempt assembly
            try:
                new_mof = assemble_mof(
                    nodes=[self.node_template],
                    ligands=ligand_choices,
                    topology='pcu'
                )
            except (ValueError, KeyError, IndexError):
                continue

            # Check if a duplicate
            if new_mof.name in self.database:
                continue

            # Add it to the database and work queue
            num_added += 1
            self.database[new_mof.name] = new_mof
            self.mof_queue.append(new_mof)
            self.mofs_available.set()

        self.logger.info(f'Created {num_added} new MOFs. Current queue depth: {len(self.mof_queue)}')

    @task_submitter(task_type='lammps')
    def submit_lammps(self):
        """Submit an MD simulation"""

        # Block until new MOFs are available
        if len(self.mof_queue) <= self.rec.allocated_slots('lammps'):
            self.logger.info('MOF queue is low. Triggering more to be made.')
            self.make_mofs.set()
        if len(self.mof_queue) == 0:
            self.mofs_available.clear()
            self.make_mofs.set()
            self.logger.info('No MOFs are available for simulation. Waiting')
            self.mofs_available.wait()

        to_run = self.mof_queue.pop()
        self.queues.send_inputs(
            to_run,
            method='run_molecular_dynamics',
            topic='lammps',
            task_info={'name': to_run.name}
        )
        self.logger.info(f'Started MD simulation for mof={to_run.name}. '
                         f'Simulation queue depth: {len(self.mof_queue)}.')

        if self.simulations_left == 0:
            self.done.set()
            self.logger.info('No longer submitting tasks.')

    @result_processor(topic='lammps')
    def store_lammps(self, result: Result):
        """Gather MD results, push result to post-processing queue"""

        # Trigger a new simulation
        self.rec.release('lammps')

        # Retrieve the results
        if not result.success:
            self.logger.warning(f'MD task failed: {result.failure_info.exception}\nStack: {result.failure_info.traceback}')
        else:
            self.post_md_queue.put(result)

            self.simulations_left -= 1
            self.logger.info(f'Successful computation. Budget remaining: {self.simulations_left}')
        print(result.json(exclude={'inputs', 'value'}), file=self._output_files['simulation-results'], flush=True)

    @agent()
    def process_md_results(self):
        """Process then store the result of MD"""

        while not (self.done.is_set() and self.queues.wait_until_done(timeout=0.01)):
            # Wait for a result
            try:
                result = self.post_md_queue.get(block=True, timeout=1)
            except Empty:
                continue

            # Store the trajectory
            traj = result.value
            name = result.task_info['name']
            record = self.database[name]
            self.logger.info(f'Received a trajectory of {len(traj)} frames for mof={name}. Backlog: {self.post_md_queue.qsize()}')

            # Compute the lattice strain
            scorer = LatticeParameterChange()
            traj_vasp = [write_to_string(t, 'vasp') for t in traj]
            record.md_trajectory['uff'] = traj_vasp
            strain = scorer.score_mof(record)
            record.structure_stability['uff'] = strain
            self.logger.info(f'Lattice change after MD simulation for mof={name}: {strain * 100:.1f}%')

            # Store the result in MongoDB
            mofadb.create_records(self.collection, [record])
            self.cp2k_ready.set()

            # Determine if we should retrain
            self.num_completed += 1
            if self.num_completed % self.trainer_config.retrain_freq == 0:
                self.start_train.set()
                self.logger.info('Triggered retraining')

    @event_responder(event_name='start_train')
    def retrain(self):
        """Retrain difflinker"""

        # Determine the run directory
        self.model_iteration += 1
        train_dir = self.out_dir / 'retraining' / f'model-v{self.model_iteration}'
        train_dir.mkdir(parents=True)
        self.logger.info(f'Preparing to retrain Difflinker in {train_dir}')

        # Get the top MOFs
        sort_field = 'structure_stability.uff'
        to_include = min(int(self.collection.estimated_document_count() * self.trainer_config.best_fraction), self.trainer_config.maximum_train_size)
        self.collection.create_index(sort_field)
        cursor = (
            self.collection.find(
                {sort_field: {'$exists': True}},
                {'md_trajectory': 0}  # Filter out the trajectory to save I/O
            )
            .sort(sort_field, pymongo.ASCENDING)
            .limit(to_include)
        )
        examples = []
        for record in cursor:
            record.pop("_id")
            record['times'] = {}
            record['md_trajectory'] = {}
            examples.append(MOFRecord(**record))
        self.logger.info(f'Gathered the top {len(examples)} records based on stability')

        # Submit training using the latest model
        self.queues.send_inputs(
            self.generator_config.generator_path,
            input_kwargs={'examples': examples, 'run_directory': train_dir},
            method='train_generator',
            topic='training',
        )
        self.logger.info('Submitted task for execution on any worker. Waiting until complete')

        # Update the model
        result = self.queues.get_result(topic='training')
        result.task_info['train_size'] = len(examples)
        if result.success:
            self.generator_config.generator_path = result.value
            self.logger.info(f'Received training result. Updated generator path to {result.value}')
        else:
            self.logger.warning(f'Training failed: {result.failure_info.exception} - {result.failure_info.traceback}')

        print(result.json(exclude={'inputs', 'value'}), file=self._output_files['training-results'], flush=True)

    @task_submitter(task_type='cp2k')
    def submit_cp2k(self):
        """Start a CP2K submission"""

        # Query the database to find the best MOF we have not run CP2K on yet
        while True:  # Runs until something gets submitted
            sort_field = 'structure_stability.uff'
            self.collection.create_index(sort_field)
            cursor = (
                self.collection.find(
                    {sort_field: {'$exists': True}},
                )
                .sort(sort_field, pymongo.ASCENDING)
            )
            for record in cursor:
                # If has been run, skip
                if record['name'] in self.cp2k_ran:
                    continue

                # Add this to the list of things which have been run
                self.cp2k_ran.add(record['name'])
                record.pop("_id")
                record = MOFRecord(**record)
                self.queues.send_inputs(
                    record,
                    method='run_optimization',
                    topic='cp2k',
                    task_info={'mof': record.name}
                )
                self.logger.info(f'Submitted {record.name} to run with CP2K')
                return

            self.logger.info('No MOFs ready for CP2K. Waiting for MD to finish')
            self.cp2k_ready.clear()
            self.cp2k_ready.wait()

    @result_processor(topic='cp2k')
    def store_cp2k(self, result: Result):
        """Store the results for the CP2K, submit any post-processing"""

        # Trigger new CP2K
        if result.method == 'run_optimization':
            self.rec.release('cp2k')

        # If it's a failure, report to the user
        mof_name = result.task_info['mof']
        if not result.success:
            self.logger.warning(f'Task {result.method} failed for {mof_name}. Exception: {result.failure_info.exception}')
        elif result.method == 'run_optimization':
            # Submit post-processing to happen
            _, cp2k_path = result.value  # Not doing anything with the Atoms yet
            self.queues.send_inputs(cp2k_path, method='compute_partial_charges', task_info=result.task_info, topic='cp2k')
            self.logger.info(f'Completed CP2K computation for {mof_name}. Runtime: {result.time.running:.2f} s. Started partial charge computation')
        elif result.method == 'compute_partial_charges':
            self.logger.info(f'Partial charges are complete for {mof_name}')
        else:
            raise ValueError(f'Method not supported: {result.method}')
        print(result.json(exclude={'inputs', 'value'}), file=self._output_files['simulation-results'], flush=True)


if __name__ == "__main__":
    # Make the argument parser
    parser = ArgumentParser()
    parser.add_argument('--simulation-budget', type=int, help='Number of simulations to submit before exiting')

    group = parser.add_argument_group(title='MOF Settings', description='Options related to the MOF type being generated')
    group.add_argument('--node-path', required=True, help='Path to a node record')

    group = parser.add_argument_group(title='Generator Settings', description='Options related to how the generation is performed')
    group.add_argument('--ligand-templates', required=True, nargs='+',
                       help='Path to YAML files containing a description of the ligands to be created')
    group.add_argument('--generator-path', required=True,
                       help='Path to the PyTorch files describing model architecture and weights')
    group.add_argument('--molecule-sizes', nargs='+', type=int, default=list(range(6, 21)),
                       help='Sizes of molecules we should generate')
    group.add_argument('--num-samples', type=int, default=16, help='Number of molecules to generate at each size')
    group.add_argument('--gen-batch-size', type=int, default=16, help='Number of ligands to stream per batch')

    group = parser.add_argument_group('Retraining Settings', description='How often to retain, what to train on, etc')
    group.add_argument('--generator-config-path', required=True, help='Path to the generator training configuration')
    group.add_argument('--retrain-freq', type=int, default=8, help='Trigger retraining after these many successful computations')
    group.add_argument('--maximum-train-size', type=int, default=256, help='Maximum number of MOFs to use for retraining')
    group.add_argument('--num-epochs', type=int, default=128, help='Number of training epochs')
    group.add_argument('--best-fraction', type=float, default=0.5, help='What percentile of MOFs to include in training')

    group = parser.add_argument_group(title='Assembly Settings', description='Options related to MOF assembly')
    group.add_argument('--max-assemble-attempts', default=100,
                       help='Maximum number of attempts to create a MOF')
    group.add_argument('--minimum-ligand-pool', type=int, default=4, help='Minimum number of ligands before MOF assembly')

    group = parser.add_argument_group(title='Simulation Settings Settings', description='Options related to property calculations')
    group.add_argument('--md-timesteps', default=100000, help='Number of timesteps for the UFF MD simulation', type=int)
    group.add_argument('--md-snapshots', default=100, help='Maximum number of snapshots during MD simulation', type=int)
    group.add_argument('--retain-lammps', action='store_true', help='Keep LAMMPS output files after it finishes')
    group.add_argument('--dft-opt-steps', default=8, help='Maximum number of DFT optimization steps', type=int)

    group = parser.add_argument_group(title='Compute Settings', description='Compute environment configuration')
    group.add_argument('--lammps-on-ramdisk', action='store_true', help='Write LAMMPS outputs to a RAM Disk')
    group.add_argument('--compute-config', default='local', help='Configuration for the HPC system')
    group.add_argument('--ai-fraction', default=0.1, type=float, help='Fraction of workers devoted to AI tasks')
    group.add_argument('--dft-fraction', default=0.1, type=float, help='Fraction of workers devoted to DFT tasks')
    group.add_argument('--redis-host', default=node(), help='Host for the Redis server')

    args = parser.parse_args()

    # Load the example MOF
    # TODO (wardlt): Use Pydantic for JSON I/O
    node_template = NodeDescription(**json.loads(Path(args.node_path).read_text()))

    # Make the run directory
    run_params = args.__dict__.copy()
    start_time = datetime.utcnow()
    params_hash = hashlib.sha256(json.dumps(run_params).encode()).hexdigest()[:6]
    run_dir = Path('run') / f'parallel-{args.compute_config}-{start_time.strftime("%d%b%y%H%M%S")}-{params_hash}'
    run_dir.mkdir(parents=True)

    # Open a proxystore with Redis
    store = Store(name='redis', connector=RedisConnector(hostname=args.redis_host, port=6379), metrics=True)
    register_store(store)

    # Configure to a use Redis queue, which allows streaming results form other nodes
    queues = RedisQueues(
        hostname=args.redis_host,
        topics=['generation', 'lammps', 'cp2k', 'training'],
        proxystore_name='redis',
        proxystore_threshold=10000
    )

    # Load the ligand descriptions
    templates = []
    for path in args.ligand_templates:
        template = LigandTemplate.from_yaml(path)
        templates.append(template)

    # Load the HPC configuration
    hpc_config = hpc_configs[args.compute_config]()
    hpc_config.ai_fraction = args.ai_fraction
    hpc_config.dft_fraction = args.dft_fraction

    # Make the Parsl configuration
    config = hpc_config.make_parsl_config(run_dir)
    with (run_dir / 'compute-config.json').open('w') as fp:
        json.dump(asdict(hpc_config), fp)

    # Make the generator settings and the function
    generator = GeneratorConfig(
        generator_path=args.generator_path,
        atom_counts=args.molecule_sizes,
        templates=templates,
        min_ligand_candidates=args.minimum_ligand_pool
    )
    gen_func = partial(run_generator, n_samples=args.num_samples, device=hpc_config.torch_device)
    gen_func = make_decorator(batched)(args.gen_batch_size)(gen_func)  # Wraps gen_func in a decorator in one line
    update_wrapper(gen_func, run_generator)
    gen_method = DiffLinkerInference(
        function=gen_func,
        name='run_generator',
        store_return_value=True,
        streaming_queue=queues,
        store=store
    )

    # Make the training function
    trainer = TrainingConfig(
        maximum_train_size=args.maximum_train_size,
        num_epochs=args.num_epochs,
        retrain_freq=args.retrain_freq,
        best_fraction=args.best_fraction
    )
    train_func = partial(train_generator, config_path=args.generator_config_path,
                         num_epochs=trainer.num_epochs, device=hpc_config.torch_device)
    update_wrapper(train_func, train_generator)

    # Make the LAMMPS function
    lmp_runner = LAMMPSRunner(hpc_config.lammps_cmd,
                              lmp_sims_root_path='/dev/shm/lmp_run' if args.lammps_on_ramdisk else str(run_dir / 'lmp_run'),
                              lammps_environ=hpc_config.lammps_env,
                              delete_finished=not args.retain_lammps)
    md_fun = partial(lmp_runner.run_molecular_dynamics, timesteps=args.md_timesteps, report_frequency=max(1, args.md_timesteps / args.md_snapshots))
    update_wrapper(md_fun, lmp_runner.run_molecular_dynamics)

    # Make the CP2K function
    cp2k_runner = CP2KRunner(
        cp2k_invocation=hpc_config.cp2k_cmd,
        run_dir=run_dir / 'cp2k-runs'
    )
    cp2k_fun = partial(cp2k_runner.run_optimization, steps=args.dft_opt_steps)  # Optimizes starting from assembled structure
    update_wrapper(cp2k_fun, cp2k_runner.run_optimization)

    # Launch MongoDB as a subprocess
    mongo_dir = run_dir / 'db'
    mongo_dir.mkdir(parents=True)
    mongo_proc = Popen(
        f'mongod --dbpath {mongo_dir.absolute()} --logpath {(run_dir / "mongo.log").absolute()}'.split(),
        stderr=(run_dir / 'mongo.err').open('w')
    )

    # Make the thinker
    thinker = MOFAThinker(queues,
                          hpc_config=hpc_config,
                          generator_config=generator,
                          trainer_config=trainer,
                          simulation_budget=args.simulation_budget,
                          node_template=node_template,
                          out_dir=run_dir)

    # Turn on logging
    my_logger = logging.getLogger('main')
    handlers = [logging.StreamHandler(sys.stdout), logging.FileHandler(run_dir / 'run.log')]
    for logger in [my_logger, thinker.logger]:
        for handler in handlers:
            handler.setFormatter(logging.Formatter('%(asctime)s - %(name)s - %(levelname)s - %(message)s'))
            logger.addHandler(handler)
        logger.setLevel(logging.INFO)
    my_logger.info(f'Running job in {run_dir} on {hpc_config.num_workers} workers')

    # Save the run parameters to disk
    (run_dir / 'params.json').write_text(json.dumps(run_params))

    # Launch the thinker and task server
    doer = ParslTaskServer(
        methods=[
            (gen_method, {'executors': hpc_config.ai_executors}),
            (train_func, {'executors': hpc_config.ai_executors}),
            (md_fun, {'executors': hpc_config.lammps_executors}),
            (cp2k_fun, {'executors': hpc_config.cp2k_executors}),
            (compute_partial_charges, {'executors': hpc_config.helper_executors}),
            (process_ligands, {'executors': hpc_config.helper_executors})
        ],
        queues=queues,
        config=config
    )

    # Launch the utilization logging
    log_dir = run_dir / 'logs'
    log_dir.mkdir(parents=True)
    util_proc = hpc_config.launch_monitor_process(log_dir.absolute())
    if util_proc.poll() is not None:
        raise ValueError('Monitor process failed to run!')
    my_logger.info(f'Launched monitoring process. pid={util_proc.pid}')

    try:
        doer.start()
        my_logger.info(f'Running parsl. pid={doer.pid}')

        with thinker:  # Opens the output files
            thinker.run()
    finally:
        queues.send_kill_signal()

        # Kill the services launched during workflow
        util_proc.terminate()
        mongo_proc.terminate()
        mongo_proc.poll()

        # Close the proxy store
        store.close()<|MERGE_RESOLUTION|>--- conflicted
+++ resolved
@@ -196,7 +196,7 @@
             # Start a new task
             self.rec.release('generation')
             with self.generate_write_lock:
-                print(result.json(exclude={'inputs', 'value'}), file=self._output_files['generation-results'], flush=False)
+                print(result.json(exclude={'inputs', 'value'}), file=self._output_files['generation-results'], flush=True)
         elif result.method == 'process_ligands':
             # Process them asynchronously
             self.ligand_process_queue.put(result)
@@ -204,11 +204,6 @@
         if not result.success:
             self.logger.warning(f'Generation task failed: {result.failure_info.exception}\nStack: {result.failure_info.traceback}')
 
-<<<<<<< HEAD
-=======
-        print(result.json(exclude={'inputs', 'value'}), file=self._output_files['generation-results'], flush=True)
-
->>>>>>> f1acd7f5
     @agent()
     def process_ligands(self):
         """Store ligands to disk and process queues"""
@@ -255,7 +250,7 @@
 
             # Write the result file
             with self.generate_write_lock:
-                print(result.json(exclude={'inputs', 'value'}), file=self._output_files['generation-results'], flush=False)
+                print(result.json(exclude={'inputs', 'value'}), file=self._output_files['generation-results'], flush=True)
 
     @event_responder(event_name='make_mofs')
     def assemble_new_mofs(self):
