--- conflicted
+++ resolved
@@ -20,23 +20,11 @@
       &END
 
       &SCF
-<<<<<<< HEAD
-         &OUTER_SCF
-            MAX_SCF 5
-         &END OUTER_SCF
-         
-=======
->>>>>>> 62e10b3a
          &MIXING
             METHOD BROYDEN_MIXING
             ALPHA 0.4
             NMIXING 16
          &END MIXING
-
-         &PRINT
-            &RESTART OFF
-            &END
-         &END
       &END SCF
 
       &XC
