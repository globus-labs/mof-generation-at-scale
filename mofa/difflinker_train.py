--- conflicted
+++ resolved
@@ -90,12 +90,8 @@
     p.add_argument('--wandb_entity', type=str, default='geometric', help='Entity (project) name')
     p.add_argument('--center_of_mass', type=str, default='fragments', help='Where to center the data: fragments | prompts')
     p.add_argument('--inpainting', action='store_true', default=False, help='Inpainting mode (full generation)')
-<<<<<<< HEAD
     p.add_argument('--remove_anchors_context', action='store_true', default=False, help='Remove anchors context')
     p.add_argument('--dataset_override',type=str, default="", help="Dataset override flag - set to MOFA for retraining")
-=======
-    p.add_argument('--remove_anchors_context', action='store_true', default=False, help='Remove prompts context')
->>>>>>> 78cc2f79
     disable_rdkit_logging()
 
     return p.parse_args(args)
