import argparse
import os
from contextlib import redirect_stderr, redirect_stdout
from pathlib import Path

from pytorch_lightning import Trainer, callbacks
from pytorch_lightning.callbacks import TQDMProgressBar
from pytorch_lightning.strategies import SingleDeviceStrategy

try:
    import intel_extension_for_pytorch as ipex  # noqa: F401
    import oneccl_bindings_for_pytorch  # noqa: F401
except ImportError:
    pass

try:
    import intel_extension_for_pytorch as ipex  # noqa: F401
    import oneccl_bindings_for_pytorch  # noqa: F401
except ImportError:
    pass

from mofa.utils.src.const import NUMBER_OF_ATOM_TYPES, GEOM_NUMBER_OF_ATOM_TYPES
from mofa.utils.src.lightning import DDPM
from mofa.utils.src.utils import disable_rdkit_logging


def _intel_on_train_start(trainer: Trainer):
    """Hook for optimizing the model and optimizer before training"""
    assert len(trainer.optimizers) == 1, 'We only support one optimizer for now'
    trainer.model, trainer.optimizers[0] = ipex.optimize(trainer.model, optimizer=trainer.optimizers[0])


def get_args(args: list[str]) -> argparse.Namespace:
    """Assemble arguments form model training

    Args:
        args: Arguments to use to configure
    Returns:
        A Namespace object containing a mix of the default arguments and those provided by the user
    """
    p = argparse.ArgumentParser(description='E3Diffusion')
    p.add_argument('--config', type=argparse.FileType(mode='r'), default=None)
    p.add_argument('--data', action='store', type=str, default="datasets")
    p.add_argument('--train_data_prefix', action='store', type=str, default='zinc_final_train')
    p.add_argument('--val_data_prefix', action='store', type=str, default='zinc_final_val')
    p.add_argument('--checkpoints', action='store', type=str, default='checkpoints')
    p.add_argument('--logs', action='store', type=str, default='logs')
    p.add_argument('--device', action='store', type=str, default='cpu')
    p.add_argument('--trainer_params', type=dict, help='parameters with keywords of the lightning trainer')
    p.add_argument('--log_iterations', action='store', type=str, default=20)

    p.add_argument('--exp_name', type=str, default='YourName')
    p.add_argument('--model', type=str, default='egnn_dynamics', help='our_dynamics | schnet | simple_dynamics | kernel_dynamics | egnn_dynamics |gnn_dynamics')
    p.add_argument('--probabilistic_model', type=str, default='diffusion', help='diffusion')

    # Training complexity is O(1) (unaffected), but sampling complexity is O(steps).
    p.add_argument('--diffusion_steps', type=int, default=500)
    p.add_argument('--diffusion_noise_schedule', type=str, default='polynomial_2', help='learned, cosine')
    p.add_argument('--diffusion_noise_precision', type=float, default=1e-5, )
    p.add_argument('--diffusion_loss_type', type=str, default='l2', help='vlb, l2')

    p.add_argument('--n_epochs', type=int, default=200)
    p.add_argument('--batch_size', type=int, default=128)
    p.add_argument('--lr', type=float, default=2e-4)
    p.add_argument('--brute_force', type=eval, default=False, help='True | False')
    p.add_argument('--actnorm', type=eval, default=True, help='True | False')
    p.add_argument('--break_train_epoch', type=eval, default=False, help='True | False')
    p.add_argument('--dp', type=eval, default=True, help='True | False')
    p.add_argument('--condition_time', type=eval, default=True, help='True | False')
    p.add_argument('--clip_grad', type=eval, default=True, help='True | False')
    p.add_argument('--trace', type=str, default='hutch', help='hutch | exact')
    # EGNN args -->
    p.add_argument('--n_layers', type=int, default=6, help='number of layers')
    p.add_argument('--inv_sublayers', type=int, default=1, help='number of layers')
    p.add_argument('--nf', type=int, default=128, help='number of layers')
    p.add_argument('--tanh', type=eval, default=True, help='use tanh in the coord_mlp')
    p.add_argument('--attention', type=eval, default=True, help='use attention in the EGNN')
    p.add_argument('--norm_constant', type=float, default=1, help='diff/(|diff| + norm_constant)')
    p.add_argument('--sin_embedding', type=eval, default=False, help='whether using or not the sin embedding')
    p.add_argument('--ode_regularization', type=float, default=1e-3)
    p.add_argument('--dataset', type=str, default='qm9', help='qm9 | qm9_second_half (train only on the last 50K samples of the training dataset)')
    p.add_argument('--datadir', type=str, default='qm9/temp', help='qm9 directory')
    p.add_argument('--filter_n_atoms', type=int, default=None, help='When set to an integer value, QM9 will only contain molecules of that amount of atoms')
    p.add_argument('--dequantization', type=str, default='argmax_variational', help='uniform | variational | argmax_variational | deterministic')
    p.add_argument('--n_report_steps', type=int, default=1)
    p.add_argument('--wandb_usr', type=str)
    p.add_argument('--no_wandb', action='store_true', help='Disable wandb')
    p.add_argument('--enable_progress_bar', action='store_true', help='Disable wandb')
    p.add_argument('--online', type=bool, default=True, help='True = wandb online -- False = wandb offline')
    p.add_argument('--no-cuda', action='store_true', default=False, help='enables CUDA training')
    p.add_argument('--save_model', type=eval, default=True, help='save model')
    p.add_argument('--generate_epochs', type=int, default=1, help='save model')
    p.add_argument('--num_workers', type=int, default=0, help='Number of worker for the dataloader')
    p.add_argument('--test_epochs', type=int, default=1)
    p.add_argument('--data_augmentation', type=eval, default=False, help='use attention in the EGNN')
    p.add_argument("--conditioning", nargs='+', default=[], help='arguments : homo | lumo | alpha | gap | mu | Cv')
    p.add_argument('--resume', type=str, default=None, help='')
    p.add_argument('--start_epoch', type=int, default=0, help='')
    p.add_argument('--ema_decay', type=float, default=0.999, help='Amount of EMA decay, 0 means off. A reasonable value is 0.999.')
    p.add_argument('--augment_noise', type=float, default=0)
    p.add_argument('--n_stability_samples', type=int, default=500, help='Number of samples to compute the stability')
    p.add_argument('--normalize_factors', type=eval, default=[1, 4, 1], help='normalize factors for [x, categorical, integer]')
    p.add_argument('--remove_h', action='store_true')
    p.add_argument('--include_charges', type=eval, default=True, help='include atom charge or not')
    p.add_argument('--visualize_every_batch', type=int, default=1e8, help="Can be used to visualize multiple times per epoch")
    p.add_argument('--normalization_factor', type=float, default=1, help="Normalize the sum aggregation of EGNN")
    p.add_argument('--aggregation_method', type=str, default='sum', help='"sum" or "mean"')
    p.add_argument('--normalization', type=str, default='batch_norm', help='batch_norm')
    p.add_argument('--wandb_entity', type=str, default='geometric', help='Entity (project) name')
    p.add_argument('--center_of_mass', type=str, default='fragments', help='Where to center the data: fragments | prompts')
    p.add_argument('--inpainting', action='store_true', default=False, help='Inpainting mode (full generation)')
    p.add_argument('--remove_anchors_context', action='store_true', default=False, help='Remove anchors context')
    p.add_argument('--dataset_override', type=str, default="", help="Dataset override flag - set to MOFA for retraining")
    disable_rdkit_logging()

    return p.parse_args(args)


def find_last_checkpoint(checkpoints_dir):
    epoch2fname = [
        (int(fname.split('=')[1].split('.')[0]), fname)
        for fname in os.listdir(checkpoints_dir)
        if fname.endswith('.ckpt') and "-v" not in fname
    ]
    latest_fname = max(epoch2fname, key=lambda t: t[0])[1]
    return os.path.join(checkpoints_dir, latest_fname)


def main(
        args,
        run_directory: Path
):
    """Run model training

    Args:
        args: Arguments from `get_args` and the configuration file
        run_directory: Directory in which to write output files
    """

    # TODO (wardlt): I trimmed off Hyun's code for organizing experimental data. We should put it back if
    #  we'd want to use this codebase for experimenting with DiffLinker as well as using it production

    # Create a new directory and start logging
    log_directory = run_directory / 'logs'
    checkpoints_dir = run_directory / 'chkpt'
    for path in [log_directory, checkpoints_dir]:
        path.mkdir(exist_ok=True, parents=True)

    with (run_directory / 'stdout.txt').open('w') as fo, (run_directory / 'stderr.txt').open('w') as fe:
        with redirect_stderr(fe), redirect_stdout(fo):
            # Determine the number of atom types
            is_geom = ('geom' in args.train_data_prefix) or ('MOAD' in args.train_data_prefix) or (args.dataset_override == "MOFA")
            number_of_atoms = GEOM_NUMBER_OF_ATOM_TYPES if is_geom else NUMBER_OF_ATOM_TYPES
            in_node_nf = number_of_atoms + args.include_charges
            anchors_context = not args.remove_anchors_context
            context_node_nf = 2 if anchors_context else 1
            if '.' in args.train_data_prefix:
                context_node_nf += 1

<<<<<<< HEAD

            # Lock XPU to single device for now
            strategy = 'auto'
            if args.device == 'xpu':
                strategy = SingleDeviceStrategy(device='xpu')

=======
>>>>>>> f0ace80d
            checkpoint_callback = [callbacks.ModelCheckpoint(
                dirpath=checkpoints_dir,
                filename='difflinker_{epoch:02d}',
                monitor='loss/val',
                save_top_k=10),
                TQDMProgressBar()
            ]
            trainer = Trainer(
                default_root_dir=log_directory,
                max_epochs=args.n_epochs,
                callbacks=checkpoint_callback,
                accelerator=args.device,
                num_sanity_val_steps=0,
                enable_progress_bar=args.enable_progress_bar,
                strategy=strategy
            )

            # Add a callback for fit setup
            if args.device == "xpu":
                trainer.on_fit_start = _intel_on_train_start

            # Get the model
            if args.resume is None:
                # Create the model from scratch
                ddpm = DDPM(
                    data_path=args.data,
                    train_data_prefix=args.train_data_prefix,
                    val_data_prefix=args.val_data_prefix,
                    in_node_nf=in_node_nf,
                    n_dims=3,
                    context_node_nf=context_node_nf,
                    hidden_nf=args.nf,
                    activation=args.activation,
                    n_layers=args.n_layers,
                    attention=args.attention,
                    tanh=args.tanh,
                    norm_constant=args.norm_constant,
                    inv_sublayers=args.inv_sublayers,
                    sin_embedding=args.sin_embedding,
                    normalization_factor=args.normalization_factor,
                    aggregation_method=args.aggregation_method,
                    diffusion_steps=args.diffusion_steps,
                    diffusion_noise_schedule=args.diffusion_noise_schedule,
                    diffusion_noise_precision=args.diffusion_noise_precision,
                    diffusion_loss_type=args.diffusion_loss_type,
                    normalize_factors=args.normalize_factors,
                    include_charges=args.include_charges,
                    lr=args.lr,
                    batch_size=args.batch_size,
                    torch_device=args.device,
                    model=args.model,
                    test_epochs=args.test_epochs,
                    n_stability_samples=args.n_stability_samples,
                    normalization=args.normalization,
                    log_iterations=args.log_iterations,
                    samples_dir=None,
                    data_augmentation=args.data_augmentation,
                    center_of_mass=args.center_of_mass,
                    inpainting=args.inpainting,
                    anchors_context=anchors_context,
                    dataset_override=args.dataset_override
                )
            else:
                last_checkpoint = find_last_checkpoint(checkpoints_dir)
                ddpm = DDPM.load_from_checkpoint(
                    last_checkpoint,
                    map_location=args.device,
                    strict=False,
                    data_path=args.data,
                    train_data_prefix=args.train_data_prefix,
                    val_data_prefix=args.val_data_prefix,
                    in_node_nf=in_node_nf,
                    n_dims=3,
                    context_node_nf=context_node_nf,
                    hidden_nf=args.nf,
                    activation=args.activation,
                    n_layers=args.n_layers,
                    attention=args.attention,
                    tanh=args.tanh,
                    norm_constant=args.norm_constant,
                    inv_sublayers=args.inv_sublayers,
                    sin_embedding=args.sin_embedding,
                    normalization_factor=args.normalization_factor,
                    aggregation_method=args.aggregation_method,
                    diffusion_steps=args.diffusion_steps,
                    diffusion_noise_schedule=args.diffusion_noise_schedule,
                    diffusion_noise_precision=args.diffusion_noise_precision,
                    diffusion_loss_type=args.diffusion_loss_type,
                    normalize_factors=args.normalize_factors,
                    include_charges=args.include_charges,
                    lr=args.lr,
                    batch_size=args.batch_size,
                    torch_device=args.device,
                    model=args.model,
                    test_epochs=args.test_epochs,
                    n_stability_samples=args.n_stability_samples,
                    normalization=args.normalization,
                    log_iterations=args.log_iterations,
                    samples_dir=None,
                    data_augmentation=args.data_augmentation,
                    center_of_mass=args.center_of_mass,
                    inpainting=args.inpainting,
                    anchors_context=anchors_context,
                    dataset_override=args.dataset_override)

            # Force converting the dataset now before we start distributed training
            #  There might be issues in each training rank writing to disk at the same time
            # TODO (wardlt): Separate the data loader from the model code so we can avoid these problems
            ddpm.to('cpu')
            ddpm.setup('fit')
            ddpm.train_dataset = ddpm.val_dataset = None  # Unload the dataset to avoid needing to copy it to subprocesses
            trainer.fit(model=ddpm)

            # Save the last model
            trained_path = run_directory / 'model.ckpt'
            trainer.save_checkpoint(trained_path)
            return trained_path<|MERGE_RESOLUTION|>--- conflicted
+++ resolved
@@ -157,15 +157,11 @@
             if '.' in args.train_data_prefix:
                 context_node_nf += 1
 
-<<<<<<< HEAD
-
             # Lock XPU to single device for now
             strategy = 'auto'
             if args.device == 'xpu':
                 strategy = SingleDeviceStrategy(device='xpu')
 
-=======
->>>>>>> f0ace80d
             checkpoint_callback = [callbacks.ModelCheckpoint(
                 dirpath=checkpoints_dir,
                 filename='difflinker_{epoch:02d}',
