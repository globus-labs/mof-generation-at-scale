--- conflicted
+++ resolved
@@ -25,12 +25,8 @@
     "Programming Language :: Python :: 3",
 ]
 dependencies = [
-<<<<<<< HEAD
     # General workflow
-    "colmena==0.7.*",
-=======
     "colmena>=0.7",
->>>>>>> 5241b688
     "more-itertools",
     "parsl>=2023.04",
     "tqdm",
